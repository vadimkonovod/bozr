package main

import (
	"bytes"
	"encoding/json"
	"encoding/xml"
	"errors"
	"flag"
	"fmt"
	"io/ioutil"
	"mime"
	"net/http"
	"os"
	"path/filepath"
	"strconv"
	"strings"

	"github.com/xeipuuv/gojsonschema"
)

// TestSuite represents file with test cases.
type TestSuite struct {
	// file name
	Name string
	// path to a file
	PackageName string
	// test cases listed in a file
	Cases []TestCase
}

type TestCase struct {
	Description string `json:"description"`
	Calls       []Call `json:"calls"`
}

type Call struct {
	On       On                `json:"on"`
	Expect   Expect            `json:"expect"`
	Remember map[string]string `json:"remember"`
}

type On struct {
	Method  string            `json:"method"`
	Url     string            `json:"url"`
	Headers map[string]string `json:"headers"`
	Params  map[string]string `json:"params"`
	Body    string            `json:"body"`
}

type Expect struct {
	StatusCode  int               `json:"statusCode"`
	ContentType string            `json:"contentType"`
	Body        map[string]string `json:"body"`
	BodySchema  string            `json:"bodySchema"`
}

var (
	suiteDir = flag.String("d", ".", "Path to the directory that contains test suite.")
	host     = flag.String("h", "http://localhost:8080", "Test server address")
)

func main() {
	flag.Parse()

	loader := testCaseLoader{}
	suits, err := loader.loadDir(*suiteDir)
	if err != nil {
		fmt.Printf("Error: %v\n", err)
		os.Exit(1)
	}

	//fmt.Printf("Test Cases: %v\n", testCases)

	rememberedMap := make(map[string]string)

<<<<<<< HEAD
	path, _ := filepath.Abs("./report")

	reporter := NewJUnitReporter(path)
=======
	f, err := os.Create("report.xml")
	if err != nil {
		panic(err)
	}
	reporter := NewJUnitReporter(f)
	//consoleReporter := NewConsoleReporter()
>>>>>>> 829ac9c6

	// test case runner?
	for _, suite := range suits {
		for _, testCase := range suite.Cases {
			for _, c := range testCase.Calls {
				tr, err := call(testCase, c, rememberedMap)
				if err != nil {
					panic(err)
				}
				tr.Suite = suite
				reporter.Report(*tr)
				//consoleReporter.Report(*tr)
			}
		}
	}

	reporter.Flush()
	//consoleReporter.Flush() // should be last since calls os.Exit
}

type testCaseLoader struct {
	suits []TestSuite
}

func (s *testCaseLoader) loadDir(dir string) ([]TestSuite, error) {
	err := filepath.Walk(dir, s.loadFile)
	if err != nil {
		return nil, err
	}

	return s.suits, nil
}

func (s *testCaseLoader) loadFile(path string, info os.FileInfo, err error) error {
	if err != nil {
		return nil
	}

	if info.IsDir() {
		return nil
	}

	if !strings.HasSuffix(info.Name(), ".json") {
		return nil
	}

	fmt.Printf("Process file: %s\n", info.Name())
	content, e := ioutil.ReadFile(path)

	if e != nil {
		fmt.Printf("File error: %v\n", e)
		return nil
	}

	var testCases []TestCase
	err = json.Unmarshal(content, &testCases)
	if err != nil {
		fmt.Printf("Parse error: %v\n", err)
		return nil
	}

	absPath, err := filepath.Abs(*suiteDir)
	if err != nil {
		return nil
	}

	pack := strings.TrimSuffix(strings.TrimPrefix(path, absPath), info.Name())
	name := strings.TrimSuffix(info.Name(), filepath.Ext(info.Name()))
	su := TestSuite{Name: name, PackageName: pack, Cases: testCases}
	s.suits = append(s.suits, su)
	return nil
}

func call(testCase TestCase, call Call, rememberMap map[string]string) (*TestResult, error) {
	on := call.On

	req, _ := http.NewRequest(on.Method, *host+on.Url, bytes.NewBuffer([]byte(on.Body)))

	for key, value := range on.Headers {
		req.Header.Add(key, putRememberedVars(value, rememberMap))
	}

	q := req.URL.Query()
	for key, value := range on.Params {
		q.Add(key, putRememberedVars(value, rememberMap))
	}
	req.URL.RawQuery = q.Encode()
	// fmt.Println(req)

	client := &http.Client{}
	resp, err := client.Do(req)

	if err != nil {
		fmt.Println("Error when sending request", err)
		return nil, err
	}

	defer resp.Body.Close()

	body, err := ioutil.ReadAll(resp.Body)
	if err != nil {
		fmt.Println("Error reading response")
		return nil, err
	}

	//fmt.Printf("Code: %v\n", resp.Status)
	// fmt.Printf("Resp: %v\n", string(body))

	testResp := Response{http: *resp, body: body}
	result := &TestResult{Case: testCase, Resp: testResp}

	exps := expectations(call)
	for _, exp := range exps {
		checkErr := exp.check(testResp)
		if checkErr != nil {
			result.Cause = checkErr
			return result, nil
		}
	}

	err = remember(testResp.bodyAsMap(), call.Remember, rememberMap)
	fmt.Printf("rememberMap: %v\n", rememberMap)
	if err != nil {
		fmt.Println("Error remember")
		return nil, err
	}

	return result, nil
}

func putRememberedVars(str string, rememberMap map[string]string) string {
	res := str
	for varName, val := range rememberMap {
		placeholder := "{" + varName + "}"
		res = strings.Replace(res, placeholder, val, -1)
	}
	return res
}

func expectations(call Call) []ResponseExpectation {
	var exps []ResponseExpectation

	if call.Expect.StatusCode != -1 {
		exps = append(exps, StatusExpectation{statusCode: call.Expect.StatusCode})
	}

	if call.Expect.BodySchema != "" {
		// for now use path relative to suiteDir
		uri, err := filepath.Abs(*suiteDir)
		if err != nil {
			fmt.Println(err)
		}

		uri = "file:///" + filepath.ToSlash(filepath.Join(uri, call.Expect.BodySchema))
		exps = append(exps, BodySchemaExpectation{schemaURI: uri})
	}

	if len(call.Expect.Body) > 0 {
		exps = append(exps, BodyExpectation{pathExpectations: call.Expect.Body})
	}

	if call.Expect.ContentType != "" {
		extractFunc := func(resp http.Response) string {
			contentType, _, _ := mime.ParseMediaType(resp.Header.Get("content-type"))
			return contentType
		}
		exps = append(exps, HeaderExpectation{"content-type", call.Expect.ContentType, extractFunc})
	}

	// and so on
	return exps
}

func remember(bodyMap map[string]interface{}, remember map[string]string, rememberedMap map[string]string) (err error) {

	for varName, path := range remember {

		splitPath := strings.Split(path, ".")

		rememberVar := getByPath(bodyMap, splitPath...)
		if rememberVar != nil {
			rememberedMap[varName] = rememberVar.(string)
		} else {
			err = errors.New("Remembered value not found: %v\n")
		}
		//fmt.Printf("v: %v\n", getByPath(bodyMap, b...))

	}

	return err
}

func getByPath(m interface{}, path ...string) interface{} {

	for _, p := range path {
		//fmt.Println(p)
		idx, err := strconv.Atoi(p)
		if err != nil {
			m = m.(map[string]interface{})[p]
		} else {
			m = m.([]interface{})[idx]
		}

	}
	return m
}

func searchByPath(m interface{}, s string, path ...string) bool {
	for idx, p := range path {
		//fmt.Println("s ", idx, "p ", p)
		// TODO refactor to separate function part from path parts
		if idx == len(path)-1 {
			if p == "size()" {
				if arr, ok := m.([]interface{}); ok {
					arrLen, err := strconv.Atoi(s)
					if err == nil && arrLen == len(arr) {
						return true
					}
				}
			}
		} // last path part could be a function

		switch typedM := m.(type) {
		case map[string]interface{}:
			m = typedM[p]
			//fmt.Println("[",m, "] [", s,"]", reflect.TypeOf(m))

			if str, ok := m.(string); ok {
				if str == s {
					return true
				}
			} else if flt, ok := m.(float64); ok {
				// numbers (like ids) are parsed as float64 from json
				if strconv.FormatFloat(flt, 'f', 0, 64) == s {
					return true
				}
			}
		case []interface{}:
			//fmt.Println("path ", path[idx:])
			for _, obj := range typedM {
				found := searchByPath(obj, s, path[idx:]...)
				if found {
					return true
				}
			}
		}

	}

	return false
}

type TestResult struct {
	Suite TestSuite
	Case  TestCase
	Resp  Response
	// in case test failed, cause must be specified
	Cause error
}

type Response struct {
	http http.Response
	body []byte
}

func (e Response) bodyAsMap() map[string]interface{} {
	var bodyMap map[string]interface{}
	var err error

	contentType, _, _ := mime.ParseMediaType(e.http.Header.Get("content-type"))
	if contentType == "application/xml" {
		err = xml.Unmarshal(e.body, &bodyMap)
	}
	if contentType == "application/json" {
		err = json.Unmarshal(e.body, &bodyMap)
	}

	if err != nil {
		panic(err.Error())
	}

	return bodyMap
}

type ResponseExpectation interface {
	check(resp Response) error
}

type StatusExpectation struct {
	statusCode int
}

func (e StatusExpectation) check(resp Response) error {
	if resp.http.StatusCode != e.statusCode {
		msg := fmt.Sprintf("Unexpected Status Code. Expected: %d, Actual: %d", e.statusCode, resp.http.StatusCode)
		return errors.New(msg)
	}
	return nil
}

type BodySchemaExpectation struct {
	schemaURI string
}

func (e BodySchemaExpectation) check(resp Response) error {
	schemaLoader := gojsonschema.NewReferenceLoader(e.schemaURI)
	documentLoader := gojsonschema.NewStringLoader(string(resp.body))

	result, err := gojsonschema.Validate(schemaLoader, documentLoader)
	if err != nil {
		panic(err.Error())
	}

	if !result.Valid() {
		msg := "Unexpected Body Schema:\n"
		for _, desc := range result.Errors() {
			msg = fmt.Sprintf(msg+"%s\n", desc)
		}
		return errors.New(msg)
	}

	return nil
}

type BodyExpectation struct {
	pathExpectations map[string]string
}

func (e BodyExpectation) check(resp Response) error {

	errs := []string{}
	for path, expectedValue := range e.pathExpectations {
		splitPath := strings.Split(path, ".")
		// TODO need rememberedMap here:  expectedValue = putRememberedVars(expectedValue, rememberedMap)
		found := searchByPath(resp.bodyAsMap(), expectedValue, splitPath...)
		if !found {
			err := "Expected value: [" + expectedValue + "] on path: [" + path + "] is not found" // TODO specific message for functions
			errs = append(errs, err)
		}
	}
	if len(errs) > 0 {
		var msg string
		for _, err := range errs {
			msg += err + "\n"
		}
		return errors.New(msg)
	}

	return nil
}

type HeaderExpectation struct {
	headerName  string
	headerValue string
	extractFunc func(http.Response) string
}

func (e HeaderExpectation) check(resp Response) error {
	var value string
	if e.extractFunc == nil {
		value = resp.http.Header.Get(e.headerName)
	} else {
		value = e.extractFunc(resp.http)
	}

	value = strings.TrimSpace(value)
	if value == "" {
		return fmt.Errorf("Missing header. Expected \"%s: %s\"", e.headerName, e.headerValue)
	}
	if e.headerValue != "" && e.headerValue != value {
		msg := "Unexpected header. Expected \"%s: %s\". Actual \"%s: %s\""
		return fmt.Errorf(msg, e.headerName, e.headerValue, e.headerName, value)
	}
	return nil
}

// TODO jenkins: junit report xml
// TODO expect response headers
// TODO separate path and cmd line key for json/xml schema folder
// TODO on.body loading from file (move large files out of test case json)

// optional/under discussion
// TODO "description" in Call for better reporting
// TODO "comment" in test case to describe in more details (sentence)
// TODO matchers: not() ?
// TODO rename remember > keep or memo ?
// TODO full body expectation from file (security testing)<|MERGE_RESOLUTION|>--- conflicted
+++ resolved
@@ -73,18 +73,16 @@
 
 	rememberedMap := make(map[string]string)
 
-<<<<<<< HEAD
 	path, _ := filepath.Abs("./report")
 
 	reporter := NewJUnitReporter(path)
-=======
+
 	f, err := os.Create("report.xml")
 	if err != nil {
 		panic(err)
 	}
 	reporter := NewJUnitReporter(f)
 	//consoleReporter := NewConsoleReporter()
->>>>>>> 829ac9c6
 
 	// test case runner?
 	for _, suite := range suits {

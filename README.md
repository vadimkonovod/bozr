--- conflicted
+++ resolved
@@ -1,28 +1,6 @@
 # t-rest
 Minimalistic tool to perform REST API tests based on JSON description
 
-<<<<<<< HEAD
-=======
-## Dependency management
-To build project you need a dependency management tool - https://glide.sh/
-After you installed it, you can run the following command to download all dependencies:
-
-```bash
-cd t-rest
-glide install
-```
-
-Dependencies:
-- github.com/xeipuuv/gojsonschema
-- github.com/fatih/color
-- github.com/mattn/go-colorable
-- github.com/mattn/go-isatty
-- github.com/clbanning/mxj
-- github.com/fatih/structs
-- github.com/lestrrat/go-libxml2
-- github.com/pkg/errors
-
->>>>>>> f668351a
 ## Command-line arguments
 - d - path to directory with test-cases-json files
 - h - remote host address to run tests against
@@ -63,9 +41,9 @@
         "bodyFile" : "admins.json"
     }
 ```
-Field | Description 
------------- | ------------- 
-method | http method 
+Field | Description
+------------ | -------------
+method | http method
 url | http request URL
 headers | http request headers
 params | http query params
@@ -99,7 +77,7 @@
             "~users.name":"Joe",
             "errors.size()": "0"
         }
-    }    
+    }
 ```
 Type | Assertion | Example
 ------------ | ------------- | --------------
@@ -122,4 +100,6 @@
 - github.com/mattn/go-colorable
 - github.com/mattn/go-isatty
 - github.com/clbanning/mxj
-- github.com/fatih/structs+- github.com/fatih/structs
+- github.com/lestrrat/go-libxml2
+- github.com/pkg/errors